--- conflicted
+++ resolved
@@ -34,6 +34,9 @@
   # This module containts the constants of the types specified in the D-Bus
   # protocol.
   #
+  # Corresponds to {SingleCompleteType}.
+  #
+  # See also {DBus::Data::Signature}
   class Type
     # Mapping from type number to name and alignment.
     TYPE_MAPPING = {
@@ -65,34 +68,14 @@
     class SignatureException < Exception
     end
 
-<<<<<<< HEAD
-    # = D-Bus type conversion class
-    #
-    # Helper class for representing a D-Bus type.
-    # Corresponds to {SingleCompleteType}.
-    #
-    # See also {DBus::Data::Signature}
-    class Type
-      # @return [String] the signature type character, eg "s" or "e".
-      attr_reader :sigtype
-      # @return [Array<Type>] contained member types.
-      attr_reader :members
-
-      # Create a new type instance for type number _sigtype_.
-      def initialize(sigtype)
-        if !TYPE_MAPPING.keys.member?(sigtype)
-          raise SignatureException, "Unknown key in signature: #{sigtype.chr}"
-        end
-=======
     # Formerly this was a Module and there was a DBus::Type::Type class
     # but the class got too prominent to keep its double double name.
     # This is for backward compatibility.
     Type = self # rubocop:disable Naming/ConstantName
->>>>>>> d779e6c2
-
-    # Returns the signature type number.
+
+    # @return [String] the signature type character, eg "s" or "e".
     attr_reader :sigtype
-    # Return contained member types.
+    # @return [Array<Type>] contained member types.
     attr_reader :members
 
     # Use {DBus.type} instead, because this allows constructing
@@ -207,13 +190,9 @@
       end
 
       # Parse one character _char_ of the signature.
-<<<<<<< HEAD
-      # @return [DBus::Type::Type]
-      def parse_one(char)
-=======
       # @param for_array [Boolean] are we parsing an immediate child of an ARRAY
+      # @return [Type]
       def parse_one(char, for_array: false)
->>>>>>> d779e6c2
         res = nil
         case char
         when "a"
@@ -257,11 +236,7 @@
       end
 
       # Parse the entire signature, return a DBus::Type object.
-<<<<<<< HEAD
-      # @return [Array<DBus::Type::Type>]
-=======
       # @return [Array<Type>]
->>>>>>> d779e6c2
       def parse
         @idx = 0
         ret = []
@@ -287,18 +262,12 @@
 
   # shortcuts
 
-<<<<<<< HEAD
-  # Parse a String to a DBus::Type::Type
-  # @param string_type [SingleCompleteType]
-  # @return [DBus::Type::Type]
-=======
   # Parse a String to a valid {DBus::Type}.
   # This is prefered to {Type#initialize} which allows
   # incomplete or invalid types.
   # @param string_type [SingleCompleteType]
   # @return [DBus::Type]
   # @raise SignatureException
->>>>>>> d779e6c2
   def type(string_type)
     Type::Parser.new(string_type).parse1
   end
